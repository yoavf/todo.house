from fastapi import FastAPI
from fastapi.middleware.cors import CORSMiddleware
from fastapi.responses import FileResponse, PlainTextResponse
from sqlalchemy import text
from .database import get_session
from .tasks import router as tasks_router
from .images import router as images_router
from .locations import router as locations_router
from .user_settings import router as user_settings_router
from .logging_config import setup_logging
import os
<<<<<<< HEAD
import logging
=======
>>>>>>> a6ddf75b
from pathlib import Path

# Initialize structured logging
setup_logging(
    log_level=os.getenv("LOG_LEVEL", "INFO"),
    enable_json=os.getenv("ENABLE_JSON_LOGGING", "true").lower() == "true",
)

# Get logger for startup messages
logger = logging.getLogger(__name__)
logger.info("Starting todo.house API backend")
logger.info(f"Environment: {os.getenv('RAILWAY_ENVIRONMENT', 'local')}")
logger.info(f"Database URL configured: {'Yes' if os.getenv('DATABASE_URL') else 'No'}")

app = FastAPI(title="todo.house API", version="1.0.0")

<<<<<<< HEAD
# CORS configuration - use regex to handle all cases
# This regex matches:
# - localhost with any port
# - todo.house and all subdomains
# - Railway preview environments (*.up.railway.app)
CORS_ORIGIN_REGEX = r"^https?://(localhost|127\.0\.0\.1)(:\d+)?$|^https://(.*\.)?todo\.house$|^https://.*\.up\.railway\.app$"
=======
# CORS configuration
CORS_ORIGINS = os.getenv("CORS_ORIGINS", "").split(",") if os.getenv("CORS_ORIGINS") else []

# Default origins for local development
if not CORS_ORIGINS:
    CORS_ORIGINS = ["http://localhost:3000", "http://127.0.0.1:3000"]

# Add production domains
CORS_ORIGINS.extend([
    "https://dev.todo.house",
    "https://todo.house",
    "https://www.todo.house",
])

# Support Railway PR preview environments
# Railway PR environments follow pattern: https://*.up.railway.app
CORS_ORIGINS.append("https://*.up.railway.app")
>>>>>>> a6ddf75b

# CORS middleware for Next.js frontend
app.add_middleware(
    CORSMiddleware,
<<<<<<< HEAD
    allow_origin_regex=CORS_ORIGIN_REGEX,
=======
    allow_origins=CORS_ORIGINS,
>>>>>>> a6ddf75b
    allow_credentials=True,
    allow_methods=["*"],
    allow_headers=["*"],
    allow_origin_regex=r"https://.*\.up\.railway\.app",  # Regex for Railway PR previews
)

# Include routers
app.include_router(tasks_router)
app.include_router(images_router)
app.include_router(locations_router)
app.include_router(user_settings_router)


@app.get("/robots.txt")
async def robots_txt():
<<<<<<< HEAD
    try:
        robots_path = Path(__file__).parent / "static" / "robots.txt"
        if robots_path.exists():
            return FileResponse(robots_path, media_type="text/plain")
    except Exception as e:
        # Log the error but continue with fallback
        import logging
        logging.error(f"Error reading robots.txt file: {e}")
    # Fallback if file doesn't exist or error occurs
    return PlainTextResponse("User-agent: *\nDisallow: /\n")


@app.on_event("startup")
async def startup_event():
    """Log when the application starts."""
    logger.info("FastAPI application startup complete")
    logger.info(f"CORS regex pattern: {CORS_ORIGIN_REGEX}")
    
    # Test database connection on startup
    try:
        async with get_session() as session:
            await session.execute(text("SELECT 1"))
        logger.info("Database connection verified")
    except Exception as e:
        logger.error(f"Database connection failed: {e}")


@app.on_event("shutdown")
async def shutdown_event():
    """Log when the application shuts down."""
    logger.info("FastAPI application shutting down")


=======
    robots_path = Path(__file__).parent / "static" / "robots.txt"
    if robots_path.exists():
        return FileResponse(robots_path, media_type="text/plain")
    # Fallback if file doesn't exist
    return PlainTextResponse("User-agent: *\nDisallow: /\n")


>>>>>>> a6ddf75b
@app.get("/")
async def root():
    return {"message": "todo.house API is running!"}


@app.get("/api/health")
async def health_check():
    try:
        # Check if env vars are loaded
        database_url = os.getenv("DATABASE_URL")

        if not database_url:
            return {"status": "error", "message": "Missing DATABASE_URL"}

        # Check SQLAlchemy database connection
        async with get_session() as session:
            # Simple query to test connection
            await session.execute(text("SELECT 1"))

        return {
            "status": "healthy",
            "database": "connected",
            "sqlalchemy": "connected",
        }
    except Exception as e:
        return {"status": "error", "database": f"error: {str(e)}"}<|MERGE_RESOLUTION|>--- conflicted
+++ resolved
@@ -9,10 +9,7 @@
 from .user_settings import router as user_settings_router
 from .logging_config import setup_logging
 import os
-<<<<<<< HEAD
 import logging
-=======
->>>>>>> a6ddf75b
 from pathlib import Path
 
 # Initialize structured logging
@@ -29,45 +26,20 @@
 
 app = FastAPI(title="todo.house API", version="1.0.0")
 
-<<<<<<< HEAD
 # CORS configuration - use regex to handle all cases
 # This regex matches:
 # - localhost with any port
 # - todo.house and all subdomains
 # - Railway preview environments (*.up.railway.app)
 CORS_ORIGIN_REGEX = r"^https?://(localhost|127\.0\.0\.1)(:\d+)?$|^https://(.*\.)?todo\.house$|^https://.*\.up\.railway\.app$"
-=======
-# CORS configuration
-CORS_ORIGINS = os.getenv("CORS_ORIGINS", "").split(",") if os.getenv("CORS_ORIGINS") else []
-
-# Default origins for local development
-if not CORS_ORIGINS:
-    CORS_ORIGINS = ["http://localhost:3000", "http://127.0.0.1:3000"]
-
-# Add production domains
-CORS_ORIGINS.extend([
-    "https://dev.todo.house",
-    "https://todo.house",
-    "https://www.todo.house",
-])
-
-# Support Railway PR preview environments
-# Railway PR environments follow pattern: https://*.up.railway.app
-CORS_ORIGINS.append("https://*.up.railway.app")
->>>>>>> a6ddf75b
 
 # CORS middleware for Next.js frontend
 app.add_middleware(
     CORSMiddleware,
-<<<<<<< HEAD
     allow_origin_regex=CORS_ORIGIN_REGEX,
-=======
-    allow_origins=CORS_ORIGINS,
->>>>>>> a6ddf75b
     allow_credentials=True,
     allow_methods=["*"],
     allow_headers=["*"],
-    allow_origin_regex=r"https://.*\.up\.railway\.app",  # Regex for Railway PR previews
 )
 
 # Include routers
@@ -79,15 +51,13 @@
 
 @app.get("/robots.txt")
 async def robots_txt():
-<<<<<<< HEAD
     try:
         robots_path = Path(__file__).parent / "static" / "robots.txt"
         if robots_path.exists():
             return FileResponse(robots_path, media_type="text/plain")
     except Exception as e:
         # Log the error but continue with fallback
-        import logging
-        logging.error(f"Error reading robots.txt file: {e}")
+        logger.error(f"Error reading robots.txt file: {e}")
     # Fallback if file doesn't exist or error occurs
     return PlainTextResponse("User-agent: *\nDisallow: /\n")
 
@@ -113,15 +83,6 @@
     logger.info("FastAPI application shutting down")
 
 
-=======
-    robots_path = Path(__file__).parent / "static" / "robots.txt"
-    if robots_path.exists():
-        return FileResponse(robots_path, media_type="text/plain")
-    # Fallback if file doesn't exist
-    return PlainTextResponse("User-agent: *\nDisallow: /\n")
-
-
->>>>>>> a6ddf75b
 @app.get("/")
 async def root():
     return {"message": "todo.house API is running!"}
